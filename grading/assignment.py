--- conflicted
+++ resolved
@@ -90,21 +90,13 @@
     df = pd.DataFrame.from_records(records)
     df.to_csv("full.csv")
     log.debug(df)
-<<<<<<< HEAD
     df_grouped_and_summed = df.drop(["feedback_gpt"], axis=1).groupby("student").agg({
-=======
-    df_grouped_and_summed = df.groupby("student").agg({
->>>>>>> e9b6019b
       'input_file': 'min',
       'question': 'nunique',
       'score': 'sum',
       'score_gpt' : 'sum'
     })
-<<<<<<< HEAD
     df_grouped_and_summed.to_csv("grades.csv")
-=======
-    df_grouped_and_summed.to_csv("output.csv")
->>>>>>> e9b6019b
     # todo: add feedback file (But since feedback isn't gathered currently it's a moot point)
   
   def autograde(self):
