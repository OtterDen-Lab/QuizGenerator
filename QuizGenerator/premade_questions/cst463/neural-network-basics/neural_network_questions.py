from __future__ import annotations

import abc
import io
import logging
import math
import numpy as np
import uuid
import os
from typing import List, Tuple, Dict, Any

import matplotlib.pyplot as plt
import matplotlib.patches as mpatches

from QuizGenerator.contentast import ContentAST
from QuizGenerator.question import Question, Answer, QuestionRegistry
from QuizGenerator.mixins import TableQuestionMixin, BodyTemplatesMixin

log = logging.getLogger(__name__)


class SimpleNeuralNetworkBase(Question, abc.ABC):
  """
  Base class for simple neural network questions.

  Generates a small feedforward network:
  - 2-3 input neurons
  - 2 hidden neurons (single hidden layer)
  - 1 output neuron
  - Random weights and biases
  - Runs forward pass and stores all activations
  """

  # Activation function types
  ACTIVATION_SIGMOID = "sigmoid"
  ACTIVATION_RELU = "relu"
  ACTIVATION_LINEAR = "linear"

  def __init__(self, *args, **kwargs):
    kwargs["topic"] = kwargs.get("topic", Question.Topic.ML_OPTIMIZATION)
    super().__init__(*args, **kwargs)

    # Network architecture parameters
    self.num_inputs = kwargs.get("num_inputs", 2)
    self.num_hidden = kwargs.get("num_hidden", 2)
    self.num_outputs = kwargs.get("num_outputs", 1)

    # Configuration
    self.activation_function = None
    self.use_bias = kwargs.get("use_bias", True)

    # Network parameters (weights and biases)
    self.W1 = None  # Input to hidden weights (num_hidden x num_inputs)
    self.b1 = None  # Hidden layer biases (num_hidden,)
    self.W2 = None  # Hidden to output weights (num_outputs x num_hidden)
    self.b2 = None  # Output layer biases (num_outputs,)

    # Input data and forward pass results
    self.X = None  # Input values (num_inputs,)
    self.z1 = None  # Hidden layer pre-activation (num_hidden,)
    self.a1 = None  # Hidden layer activations (num_hidden,)
    self.z2 = None  # Output layer pre-activation (num_outputs,)
    self.a2 = None  # Output layer activation (prediction)

    # Target and loss (for backprop questions)
    self.y_target = None
    self.loss = None

    # Gradients (for backprop questions)
    self.dL_da2 = None  # Gradient of loss w.r.t. output
    self.da2_dz2 = None  # Gradient of activation w.r.t. pre-activation
    self.dL_dz2 = None  # Gradient of loss w.r.t. output pre-activation

  def _generate_network(self, weight_range=(-2, 2), input_range=(-3, 3)):
    """Generate random network parameters and input."""
    # Generate weights (using small values for numerical stability)
    self.W1 = np.array([
      [self.rng.uniform(weight_range[0], weight_range[1])
       for _ in range(self.num_inputs)]
      for _ in range(self.num_hidden)
    ])

    self.W2 = np.array([
      [self.rng.uniform(weight_range[0], weight_range[1])
       for _ in range(self.num_hidden)]
      for _ in range(self.num_outputs)
    ])

    # Generate biases
    if self.use_bias:
      self.b1 = np.array([
        self.rng.uniform(weight_range[0], weight_range[1])
        for _ in range(self.num_hidden)
      ])
      self.b2 = np.array([
        self.rng.uniform(weight_range[0], weight_range[1])
        for _ in range(self.num_outputs)
      ])
    else:
      self.b1 = np.zeros(self.num_hidden)
      self.b2 = np.zeros(self.num_outputs)

    # Round weights to make calculations cleaner
    self.W1 = np.round(self.W1 * 2) / 2  # Round to nearest 0.5
    self.W2 = np.round(self.W2 * 2) / 2
    self.b1 = np.round(self.b1 * 2) / 2
    self.b2 = np.round(self.b2 * 2) / 2

    # Generate input values
    self.X = np.array([
      self.rng.uniform(input_range[0], input_range[1])
      for _ in range(self.num_inputs)
    ])
    self.X = np.round(self.X)  # Use integer inputs for simplicity

  def _select_activation_function(self):
    """Randomly select an activation function."""
    activations = [
      self.ACTIVATION_SIGMOID,
      self.ACTIVATION_RELU
    ]
    self.activation_function = self.rng.choice(activations)

  def _apply_activation(self, z, function_type=None):
    """Apply activation function to pre-activation values."""
    if function_type is None:
      function_type = self.activation_function

    if function_type == self.ACTIVATION_SIGMOID:
      return 1 / (1 + np.exp(-z))
    elif function_type == self.ACTIVATION_RELU:
      return np.maximum(0, z)
    elif function_type == self.ACTIVATION_LINEAR:
      return z
    else:
      raise ValueError(f"Unknown activation function: {function_type}")

  def _activation_derivative(self, z, function_type=None):
    """Compute derivative of activation function."""
    if function_type is None:
      function_type = self.activation_function

    if function_type == self.ACTIVATION_SIGMOID:
      a = self._apply_activation(z, function_type)
      return a * (1 - a)
    elif function_type == self.ACTIVATION_RELU:
      return np.where(z > 0, 1, 0)
    elif function_type == self.ACTIVATION_LINEAR:
      return np.ones_like(z)
    else:
      raise ValueError(f"Unknown activation function: {function_type}")

  def _forward_pass(self):
    """Run forward pass through the network."""
    # Hidden layer
    self.z1 = self.W1 @ self.X + self.b1
    self.a1 = self._apply_activation(self.z1)

    # Output layer
    self.z2 = self.W2 @ self.a1 + self.b2
    self.a2 = self._apply_activation(self.z2, self.ACTIVATION_LINEAR)  # Linear output

    # Round all computed values to display precision to ensure students can reproduce calculations
    # We display z and a values with 4 decimal places
    self.z1 = np.round(self.z1, 4)
    self.a1 = np.round(self.a1, 4)
    self.z2 = np.round(self.z2, 4)
    self.a2 = np.round(self.a2, 4)

    return self.a2

  def _compute_loss(self, y_target):
    """Compute MSE loss."""
    self.y_target = y_target
    self.loss = 0.5 * (y_target - self.a2[0]) ** 2
    return self.loss

  def _compute_output_gradient(self):
    """Compute gradient of loss w.r.t. output."""
    # For MSE loss: dL/da2 = -(y - a2)
    self.dL_da2 = -(self.y_target - self.a2[0])

    # For linear output activation: da2/dz2 = 1
    self.da2_dz2 = 1.0

    # Chain rule: dL/dz2 = dL/da2 * da2/dz2
    self.dL_dz2 = self.dL_da2 * self.da2_dz2

    return self.dL_dz2

  def _compute_gradient_W2(self, hidden_idx):
    """Compute gradient ∂L/∂W2[0, hidden_idx]."""
    # ∂L/∂w = dL/dz2 * ∂z2/∂w = dL/dz2 * a1[hidden_idx]
    return float(self.dL_dz2 * self.a1[hidden_idx])

  def _compute_gradient_W1(self, hidden_idx, input_idx):
    """Compute gradient ∂L/∂W1[hidden_idx, input_idx]."""
    # dL/dz1[hidden_idx] = dL/dz2 * ∂z2/∂a1[hidden_idx] * ∂a1/∂z1[hidden_idx]
    #                     = dL/dz2 * W2[0, hidden_idx] * activation'(z1[hidden_idx])

    dz2_da1 = self.W2[0, hidden_idx]
    da1_dz1 = self._activation_derivative(self.z1[hidden_idx])

    dL_dz1 = self.dL_dz2 * dz2_da1 * da1_dz1

    # ∂L/∂w = dL/dz1 * ∂z1/∂w = dL/dz1 * X[input_idx]
    return float(dL_dz1 * self.X[input_idx])

  def _get_activation_name(self):
    """Get human-readable activation function name."""
    if self.activation_function == self.ACTIVATION_SIGMOID:
      return "sigmoid"
    elif self.activation_function == self.ACTIVATION_RELU:
      return "ReLU"
    elif self.activation_function == self.ACTIVATION_LINEAR:
      return "linear"
    return "unknown"

  def _get_activation_formula(self):
    """Get LaTeX formula for activation function."""
    if self.activation_function == self.ACTIVATION_SIGMOID:
      return r"\sigma(z) = \frac{1}{1 + e^{-z}}"
    elif self.activation_function == self.ACTIVATION_RELU:
      return r"\text{ReLU}(z) = \max(0, z)"
    elif self.activation_function == self.ACTIVATION_LINEAR:
      return r"f(z) = z"
    return ""

  def _generate_parameter_table(self, include_activations=False, include_training_context=False):
    """
    Generate side-by-side tables showing all network parameters.

    Args:
      include_activations: If True, include computed activation values
      include_training_context: If True, include target, loss, etc. (for backprop questions)

    Returns:
      ContentAST.TableGroup with network parameters in two side-by-side tables
    """
    # Left table: Inputs & Weights
    left_data = []
    left_data.append(["Symbol", "Value"])

    # Input values
    for i in range(self.num_inputs):
      left_data.append([
        ContentAST.Equation(f"x_{i+1}", inline=True),
        f"{self.X[i]:.1f}"
      ])

    # Weights from input to hidden
    for j in range(self.num_hidden):
      for i in range(self.num_inputs):
        left_data.append([
          ContentAST.Equation(f"w_{{{j+1}{i+1}}}", inline=True),
          f"{self.W1[j, i]:.1f}"
        ])

    # Weights from hidden to output
    for i in range(self.num_hidden):
      left_data.append([
        ContentAST.Equation(f"w_{i+3}", inline=True),
        f"{self.W2[0, i]:.1f}"
      ])

    # Right table: Biases, Activations, Training context
    right_data = []
    right_data.append(["Symbol", "Value"])

    # Hidden layer biases
    if self.use_bias:
      for j in range(self.num_hidden):
        right_data.append([
          ContentAST.Equation(f"b_{j+1}", inline=True),
          f"{self.b1[j]:.1f}"
        ])

    # Output bias
    if self.use_bias:
      right_data.append([
        ContentAST.Equation(r"b_{out}", inline=True),
        f"{self.b2[0]:.1f}"
      ])

    # Hidden layer activations (if computed and requested)
    if include_activations and self.a1 is not None:
      for i in range(self.num_hidden):
        right_data.append([
          ContentAST.Equation(f"h_{i+1}", inline=True),
          f"{self.a1[i]:.4f}"
        ])

    # Output activation (if computed and requested)
    if include_activations and self.a2 is not None:
      right_data.append([
        ContentAST.Equation(r"\hat{y}", inline=True),
        f"{self.a2[0]:.4f}"
      ])

    # Training context (target, loss - for backprop questions)
    if include_training_context:
      if self.y_target is not None:
        right_data.append([
          ContentAST.Equation("y", inline=True),
          f"{self.y_target:.2f}"
        ])

      if self.loss is not None:
        right_data.append([
          ContentAST.Equation("L", inline=True),
          f"{self.loss:.4f}"
        ])

    # Create table group
    table_group = ContentAST.TableGroup()
    table_group.add_table(ContentAST.Table(data=left_data))
    table_group.add_table(ContentAST.Table(data=right_data))

    return table_group

  def _generate_network_diagram(self, show_weights=True, show_activations=False):
    """
    Generate a simple, clean network diagram.

    Args:
      show_weights: If True, display weights on edges
      show_activations: If True, display activation values on nodes

    Returns:
      BytesIO buffer containing PNG image
    """
    # Create figure with tight layout and equal aspect ratio
    fig = plt.figure(figsize=(8, 2.5))
    ax = fig.add_subplot(111)
    # ax.set_xlim(0, 4)
    # ax.set_ylim(0.2, 1.8)  # Tighter vertical bounds
    ax.set_aspect('equal', adjustable='box')  # Keep circles circular
    ax.axis('off')

    # Node radius
    r = 0.15

    # Layer x-positions
    input_x = 0.5
    hidden_x = 2.0
    output_x = 3.5

    # Calculate y-positions for nodes (top to bottom order)
    def get_y_positions(n, include_bias=False):
      # If including bias, need one more position at the top
      total_nodes = n + 1 if include_bias else n
      if total_nodes == 1:
        return [1.0]
      spacing = min(2.0 / (total_nodes - 1), 0.6)
      # Start from top
      start = 1.0 + (total_nodes - 1) * spacing / 2
      positions = [start - i * spacing for i in range(total_nodes)]
      return positions

    # Input layer: bias (if present) at top, then x_1, x_2, ... going down
    input_positions = get_y_positions(self.num_inputs, include_bias=self.use_bias)
    if self.use_bias:
      bias1_y = input_positions[0]
      input_y = input_positions[1:]  # x_1 is second (below bias), x_2 is third, etc.
    else:
      bias1_y = None
      input_y = input_positions

    # Hidden layer: bias (if present) at top, then h_1, h_2, ... going down
    hidden_positions = get_y_positions(self.num_hidden, include_bias=self.use_bias)
    if self.use_bias:
      bias2_y = hidden_positions[0]
      hidden_y = hidden_positions[1:]
    else:
      bias2_y = None
      hidden_y = hidden_positions

    # Output layer: centered
    output_y = [1.0]

    # Draw edges first (so they're behind nodes)
    # Input to hidden
    for i in range(self.num_inputs):
      for j in range(self.num_hidden):
        ax.plot([input_x, hidden_x], [input_y[i], hidden_y[j]],
                'k-', linewidth=1, alpha=0.7, zorder=1)
        if show_weights:
          label_x = input_x + 0.3
          label_y = input_y[i] + (hidden_y[j] - input_y[i]) * 0.2
          # Use LaTeX math mode for proper subscript rendering
          weight_label = f'$w_{{{j+1}{i+1}}}$'
          ax.text(label_x, label_y, weight_label, fontsize=8,
                  bbox=dict(boxstyle='round,pad=0.2', facecolor='white', edgecolor='none'))

    # Bias to hidden
    if self.use_bias:
      for j in range(self.num_hidden):
        ax.plot([input_x, hidden_x], [bias1_y, hidden_y[j]],
                'k-', linewidth=1, alpha=0.7, zorder=1)
        if show_weights:
          label_x = input_x + 0.3
          label_y = bias1_y + (hidden_y[j] - bias1_y) * 0.2
          bias_label = f'$b_{{{j+1}}}$'
          ax.text(label_x, label_y, bias_label, fontsize=8,
                  bbox=dict(boxstyle='round,pad=0.2', facecolor='white', edgecolor='none'))

    # Hidden to output
    for i in range(self.num_hidden):
      ax.plot([hidden_x, output_x], [hidden_y[i], output_y[0]],
              'k-', linewidth=1, alpha=0.7, zorder=1)
      if show_weights:
        label_x = hidden_x + 0.3
        label_y = hidden_y[i] + (output_y[0] - hidden_y[i]) * 0.2
        weight_label = f'$w_{{{i+3}}}$'
        ax.text(label_x, label_y, weight_label, fontsize=8,
                bbox=dict(boxstyle='round,pad=0.2', facecolor='white', edgecolor='none'))

    # Bias to output
    if self.use_bias:
      ax.plot([hidden_x, output_x], [bias2_y, output_y[0]],
              'k-', linewidth=1, alpha=0.7, zorder=1)
      if show_weights:
        label_x = hidden_x + 0.3
        label_y = bias2_y + (output_y[0] - bias2_y) * 0.2
        bias_label = r'$b_{out}$'
        ax.text(label_x, label_y, bias_label, fontsize=8,
                bbox=dict(boxstyle='round,pad=0.2', facecolor='white', edgecolor='none'))

    # Draw nodes
    # Input nodes
    for i, y in enumerate(input_y):
      circle = plt.Circle((input_x, y), r, facecolor='lightgray',
                         edgecolor='black', linewidth=1.5, zorder=10)
      ax.add_patch(circle)
      label = f'$x_{{{i+1}}}$' if not show_activations else f'$x_{{{i+1}}}$={self.X[i]:.1f}'
      ax.text(input_x - r - 0.15, y, label, fontsize=10, ha='right', va='center')

    # Bias nodes
    if self.use_bias:
      circle = plt.Circle((input_x, bias1_y), r, facecolor='lightgray',
                         edgecolor='black', linewidth=1.5, zorder=10)
      ax.add_patch(circle)
      ax.text(input_x, bias1_y, '1', fontsize=10, ha='center', va='center', weight='bold')

      circle = plt.Circle((hidden_x, bias2_y), r, facecolor='lightgray',
                         edgecolor='black', linewidth=1.5, zorder=10)
      ax.add_patch(circle)
      ax.text(hidden_x, bias2_y, '1', fontsize=10, ha='center', va='center', weight='bold')

    # Hidden nodes
    for i, y in enumerate(hidden_y):
      circle = plt.Circle((hidden_x, y), r, facecolor='lightblue',
                         edgecolor='black', linewidth=1.5, zorder=10)
      ax.add_patch(circle)
      ax.plot([hidden_x, hidden_x], [y - r*0.7, y + r*0.7], 'k-', linewidth=1.2, zorder=11)
      ax.text(hidden_x - r*0.35, y, r'$\Sigma$', fontsize=11, ha='center', va='center', zorder=12)
      ax.text(hidden_x + r*0.35, y, r'$f$', fontsize=10, ha='center', va='center', zorder=12, style='italic')
      if show_activations and self.a1 is not None:
        ax.text(hidden_x, y - r - 0.15, f'{self.a1[i]:.2f}', fontsize=8, ha='center', va='top')

    # Output node
    y = output_y[0]
    circle = plt.Circle((output_x, y), r, facecolor='lightblue',
                       edgecolor='black', linewidth=1.5, zorder=10)
    ax.add_patch(circle)
    ax.plot([output_x, output_x], [y - r*0.7, y + r*0.7], 'k-', linewidth=1.2, zorder=11)
    ax.text(output_x - r*0.35, y, r'$\Sigma$', fontsize=11, ha='center', va='center', zorder=12)
    ax.text(output_x + r*0.35, y, r'$f$', fontsize=10, ha='center', va='center', zorder=12, style='italic')
    label = r'$\hat{y}$' if not show_activations else f'$\\hat{{y}}$={self.a2[0]:.2f}'
    ax.text(output_x + r + 0.15, y, label, fontsize=10, ha='left', va='center')

    # Save to buffer with minimal padding
    buffer = io.BytesIO()
    plt.savefig(buffer, format='png', dpi=150, bbox_inches='tight',
                facecolor='white', edgecolor='none', pad_inches=0.0)
    plt.close(fig)
    buffer.seek(0)

    return buffer

  def _generate_ascii_network(self):
    """Generate ASCII art representation of the network for alt-text."""
    lines = []
    lines.append("Network Architecture:")
    lines.append("")
    lines.append("Input Layer:     Hidden Layer:      Output Layer:")

    # For 2 inputs, 2 hidden, 1 output
    if self.num_inputs == 2 and self.num_hidden == 2:
      lines.append(f"   x₁ ----[w₁₁]---→ h₁ ----[w₃]----→")
      lines.append(f"        \\      /     \\          /")
      lines.append(f"         \\    /       \\        /")
      lines.append(f"          \\  /         \\      /       ŷ")
      lines.append(f"           \\/           \\    /")
      lines.append(f"           /\\            \\  /")
      lines.append(f"          /  \\            \\/")
      lines.append(f"         /    \\           /\\")
      lines.append(f"        /      \\         /  \\")
      lines.append(f"   x₂ ----[w₂₁]---→ h₂ ----[w₄]----→")
    else:
      # Generic representation
      for i in range(max(self.num_inputs, self.num_hidden)):
        parts = []
        if i < self.num_inputs:
          parts.append(f"   x₁{i+1}")
        else:
          parts.append("      ")
        parts.append(" ---→ ")
        if i < self.num_hidden:
          parts.append(f"h₁{i+1}")
        else:
          parts.append("  ")
        parts.append(" ---→ ")
        if i == self.num_hidden // 2:
          parts.append("ŷ")
        lines.append("".join(parts))

    lines.append("")
    lines.append(f"Activation function: {self._get_activation_name()}")

    return "\n".join(lines)


@QuestionRegistry.register()
class ForwardPassQuestion(SimpleNeuralNetworkBase):
  """
  Question asking students to calculate forward pass through a simple network.

  Students calculate:
  - Hidden layer activations (h₁, h₂)
  - Final output (ŷ)
  """

  def refresh(self, rng_seed=None, *args, **kwargs):
    super().refresh(rng_seed=rng_seed, *args, **kwargs)

    # Generate network
    self._generate_network()
    self._select_activation_function()

    # Run forward pass to get correct answers
    self._forward_pass()

    # Create answer fields
    self._create_answers()

  def _create_answers(self):
    """Create answer fields for forward pass values."""
    self.answers = {}

    # Hidden layer activations
    for i in range(self.num_hidden):
      key = f"h{i+1}"
      self.answers[key] = Answer.float_value(key, float(self.a1[i]))

    # Output
    self.answers["y_pred"] = Answer.float_value("y_pred", float(self.a2[0]))

  def get_body(self, **kwargs) -> ContentAST.Section:
    body = ContentAST.Section()

    # Question description
    body.add_element(ContentAST.Paragraph([
      f"Given the neural network below with {self._get_activation_name()} activation "
      f"in the hidden layer and linear activation (f(z) = z) in the output layer, "
      f"calculate the forward pass for the given input values."
    ]))

    # Network diagram
    body.add_element(
      ContentAST.Picture(
        img_data=self._generate_network_diagram(show_weights=True, show_activations=False),
        caption=f"Neural network architecture"
      )
    )

    # Network parameters table
    body.add_element(self._generate_parameter_table(include_activations=False))

<<<<<<< HEAD
    # Activation function formulas
    body.add_element(ContentAST.Paragraph([
      f"Hidden layer activation: ",
      ContentAST.Equation(self._get_activation_formula(), inline=True)
    ]))

    body.add_element(ContentAST.Paragraph([
      f"Output layer activation: ",
      ContentAST.Equation(r"f(z) = z", inline=True),
      " (linear)"
    ]))

    # Answer table
    body.add_element(ContentAST.Paragraph([
      "Calculate the following values:"
    ]))

    # Create table for answers
    table_data = []
    table_data.append(["Value", "Your Answer"])

=======
    # Activation function
    body.add_element(ContentAST.Paragraph([
      f"**Activation function:** {self._get_activation_name()}"
    ]))

    # Create answer block
    answers = []
>>>>>>> cc8d2ec3
    for i in range(self.num_hidden):
      answers.append(
        ContentAST.Answer(
          answer=self.answers[f"h{i+1}"],
          label=f"h_{i+1} (hidden neuron {i+1} output)"
        )
      )

    answers.append(
      ContentAST.Answer(
        answer=self.answers["y_pred"],
        label="ŷ (network output)"
      )
    )

    body.add_element(ContentAST.AnswerBlock(answers))

    return body

  def get_explanation(self, **kwargs) -> ContentAST.Section:
    explanation = ContentAST.Section()

    explanation.add_element(ContentAST.Paragraph([
      "To solve this problem, we need to compute the forward pass through the network."
    ]))

    # Hidden layer calculations
    explanation.add_element(ContentAST.Paragraph([
      "**Step 1: Calculate hidden layer pre-activations**"
    ]))

    for i in range(self.num_hidden):
      # Build equation for z_i
      terms = []
      for j in range(self.num_inputs):
        terms.append(f"({self.W1[i,j]:.1f})({self.X[j]:.1f})")

      z_calc = " + ".join(terms)
      if self.use_bias:
        z_calc += f" + {self.b1[i]:.1f}"

      explanation.add_element(ContentAST.Equation(
        f"z_{i+1} = {z_calc} = {self.z1[i]:.4f}",
        inline=False
      ))

    # Hidden layer activations
    explanation.add_element(ContentAST.Paragraph([
      f"**Step 2: Apply {self._get_activation_name()} activation**"
    ]))

    for i in range(self.num_hidden):
      if self.activation_function == self.ACTIVATION_SIGMOID:
        explanation.add_element(ContentAST.Equation(
          f"h_{i+1} = \\sigma(z_{i+1}) = \\frac{{1}}{{1 + e^{{-{self.z1[i]:.4f}}}}} = {self.a1[i]:.4f}",
          inline=False
        ))
      elif self.activation_function == self.ACTIVATION_RELU:
        explanation.add_element(ContentAST.Equation(
          f"h_{i+1} = \\text{{ReLU}}(z_{i+1}) = \\max(0, {self.z1[i]:.4f}) = {self.a1[i]:.4f}",
          inline=False
        ))
      else:
        explanation.add_element(ContentAST.Equation(
          f"h_{i+1} = z_{i+1} = {self.a1[i]:.4f}",
          inline=False
        ))

    # Output layer
    explanation.add_element(ContentAST.Paragraph([
      "**Step 3: Calculate output (with linear activation)**"
    ]))

    terms = []
    for j in range(self.num_hidden):
      terms.append(f"({self.W2[0,j]:.1f})({self.a1[j]:.4f})")

    z_out_calc = " + ".join(terms)
    if self.use_bias:
      z_out_calc += f" + {self.b2[0]:.1f}"

    explanation.add_element(ContentAST.Equation(
      f"z_{{out}} = {z_out_calc} = {self.z2[0]:.4f}",
      inline=False
    ))

    explanation.add_element(ContentAST.Equation(
      f"\\hat{{y}} = f(z_{{out}}) = z_{{out}} = {self.a2[0]:.4f}",
      inline=False
    ))

    explanation.add_element(ContentAST.Paragraph([
      "(Note: The output layer uses linear activation, so the output can be any real number)"
    ]))

    return explanation


@QuestionRegistry.register()
class BackpropGradientQuestion(SimpleNeuralNetworkBase):
  """
  Question asking students to calculate gradients using backpropagation.

  Given a completed forward pass, students calculate:
  - Gradients for multiple specific weights (∂L/∂w)
  """

  def refresh(self, rng_seed=None, *args, **kwargs):
    super().refresh(rng_seed=rng_seed, *args, **kwargs)

    # Generate network
    self._generate_network()
    self._select_activation_function()

    # Run forward pass
    self._forward_pass()

    # Generate target and compute loss
    # Target should be different from output to create meaningful gradients
    self.y_target = float(self.a2[0] + self.rng.uniform(1, 3) * self.rng.choice([-1, 1]))
    # Round target to display precision (2 decimal places)
    self.y_target = round(self.y_target, 2)
    self._compute_loss(self.y_target)
    # Round loss to display precision (4 decimal places)
    self.loss = round(self.loss, 4)
    self._compute_output_gradient()

    # Create answer fields for specific weight gradients
    self._create_answers()

  def _create_answers(self):
    """Create answer fields for weight gradients."""
    self.answers = {}

    # Ask for gradients of 2-3 weights
    # Include at least one from each layer

    # Gradient for W2 (hidden to output)
    for i in range(self.num_hidden):
      key = f"dL_dw2_{i}"
      self.answers[key] = Answer.auto_float(key, self._compute_gradient_W2(i))

    # Gradient for W1 (input to hidden) - pick first hidden neuron
    for j in range(self.num_inputs):
      key = f"dL_dw1_0{j}"
      self.answers[key] = Answer.auto_float(key, self._compute_gradient_W1(0, j))

  def get_body(self, **kwargs) -> ContentAST.Section:
    body = ContentAST.Section()

    # Question description
    body.add_element(ContentAST.Paragraph([
      f"Given the neural network below with {self._get_activation_name()} activation "
      f"in the hidden layer, a forward pass has been completed with the values shown. "
      f"Calculate the gradients (∂L/∂w) for the specified weights using backpropagation."
    ]))

    # Network diagram
    body.add_element(
      ContentAST.Picture(
        img_data=self._generate_network_diagram(show_weights=True, show_activations=False),
        caption=f"Neural network architecture"
      )
    )

    # Network parameters and forward pass results table
    body.add_element(self._generate_parameter_table(include_activations=True, include_training_context=True))

    # Activation function
    body.add_element(ContentAST.Paragraph([
      f"**Activation function:** {self._get_activation_name()}"
    ]))

    body.add_element(ContentAST.Paragraph([
      "**Calculate the following gradients:**"
    ]))

    # Create answer block
    answers = []

    # W2 gradients
    for i in range(self.num_hidden):
      answers.append(
        ContentAST.Answer(
          answer=self.answers[f"dL_dw2_{i}"],
          label=f"∂L/∂w_{i+3} (weight from h_{i+1} to output)"
        )
      )

    # W1 gradients (first hidden neuron)
    for j in range(self.num_inputs):
      answers.append(
        ContentAST.Answer(
          answer=self.answers[f"dL_dw1_0{j}"],
          label=f"∂L/∂w_1{j+1} (weight from x_{j+1} to h_1)"
        )
      )

    body.add_element(ContentAST.AnswerBlock(answers))

    return body

  def get_explanation(self, **kwargs) -> ContentAST.Section:
    explanation = ContentAST.Section()

    explanation.add_element(ContentAST.Paragraph([
      "To solve this problem, we use the chain rule to compute gradients via backpropagation."
    ]))

    # Output layer gradient
    explanation.add_element(ContentAST.Paragraph([
      "**Step 1: Compute output layer gradient**"
    ]))

    explanation.add_element(ContentAST.Paragraph([
      "For MSE loss with linear output activation:"
    ]))

    explanation.add_element(ContentAST.Equation(
      f"\\frac{{\\partial L}}{{\\partial \\hat{{y}}}} = -(y - \\hat{{y}}) = -({self.y_target:.2f} - {self.a2[0]:.4f}) = {self.dL_da2:.4f}",
      inline=False
    ))

    # W2 gradients
    explanation.add_element(ContentAST.Paragraph([
      "**Step 2: Gradients for hidden-to-output weights**"
    ]))

    explanation.add_element(ContentAST.Paragraph([
      "Using the chain rule:"
    ]))

    for i in range(self.num_hidden):
      grad = self._compute_gradient_W2(i)
      explanation.add_element(ContentAST.Equation(
        f"\\frac{{\\partial L}}{{\\partial w_{i+3}}} = \\frac{{\\partial L}}{{\\partial \\hat{{y}}}} \\cdot \\frac{{\\partial \\hat{{y}}}}{{\\partial w_{i+3}}} = {self.dL_da2:.4f} \\cdot {self.a1[i]:.4f} = {grad:.4f}",
        inline=False
      ))

    # W1 gradients
    explanation.add_element(ContentAST.Paragraph([
      "**Step 3: Gradients for input-to-hidden weights**"
    ]))

    explanation.add_element(ContentAST.Paragraph([
      "First, compute the gradient flowing back to hidden layer:"
    ]))

    for j in range(self.num_inputs):
      # Compute intermediate values
      dz2_da1 = self.W2[0, 0]
      da1_dz1 = self._activation_derivative(self.z1[0])
      dL_dz1 = self.dL_dz2 * dz2_da1 * da1_dz1

      grad = self._compute_gradient_W1(0, j)

      if self.activation_function == self.ACTIVATION_SIGMOID:
        act_deriv_str = f"\\sigma(z_1)(1-\\sigma(z_1)) = {self.a1[0]:.4f}(1-{self.a1[0]:.4f}) = {da1_dz1:.4f}"
      elif self.activation_function == self.ACTIVATION_RELU:
        act_deriv_str = f"\\mathbb{{1}}(z_1 > 0) = {da1_dz1:.4f}"
      else:
        act_deriv_str = f"1"

      explanation.add_element(ContentAST.Equation(
        f"\\frac{{\\partial L}}{{\\partial w_{{1{j+1}}}}} = \\frac{{\\partial L}}{{\\partial \\hat{{y}}}} \\cdot w_{3} \\cdot {act_deriv_str} \\cdot x_{j+1} = {self.dL_da2:.4f} \\cdot {dz2_da1:.4f} \\cdot {da1_dz1:.4f} \\cdot {self.X[j]:.1f} = {grad:.4f}",
        inline=False
      ))

    return explanation


@QuestionRegistry.register()
class EnsembleAveragingQuestion(Question):
  """
  Question asking students to combine predictions from multiple models (ensemble).

  Students calculate:
  - Mean prediction (for regression)
  - Optionally: variance or other statistics
  """

  def __init__(self, *args, **kwargs):
    kwargs["topic"] = kwargs.get("topic", Question.Topic.ML_OPTIMIZATION)
    super().__init__(*args, **kwargs)

    self.num_models = kwargs.get("num_models", 5)
    self.predictions = None

  def refresh(self, rng_seed=None, *args, **kwargs):
    super().refresh(rng_seed=rng_seed, *args, **kwargs)

    # Generate predictions from multiple models
    # Use a range that makes sense for typical regression problems
    base_value = self.rng.uniform(0, 10)
    self.predictions = [
      base_value + self.rng.uniform(-2, 2)
      for _ in range(self.num_models)
    ]

    # Round to make calculations easier
    self.predictions = [round(p, 1) for p in self.predictions]

    # Create answers
    self._create_answers()

  def _create_answers(self):
    """Create answer fields for ensemble statistics."""
    self.answers = {}

    # Mean prediction
    mean_pred = np.mean(self.predictions)
    self.answers["mean"] = Answer.float_value("mean", float(mean_pred))

    # Median (optional, but useful)
    median_pred = np.median(self.predictions)
    self.answers["median"] = Answer.float_value("median", float(median_pred))

  def get_body(self, **kwargs) -> ContentAST.Section:
    body = ContentAST.Section()

    # Question description
    body.add_element(ContentAST.Paragraph([
      f"You have trained {self.num_models} different regression models on the same dataset. "
      f"For a particular test input, each model produces the following predictions:"
    ]))

    # Show predictions
    pred_list = ", ".join([f"{p:.1f}" for p in self.predictions])
    body.add_element(ContentAST.Paragraph([
      f"Model predictions: {pred_list}"
    ]))

    # Question
    body.add_element(ContentAST.Paragraph([
      "To create an ensemble, calculate the combined prediction using the following methods:"
    ]))

    # Create answer block
    answers = []
    answers.append(
      ContentAST.Answer(
        answer=self.answers["mean"],
        label="Mean (average)"
      )
    )
    answers.append(
      ContentAST.Answer(
        answer=self.answers["median"],
        label="Median"
      )
    )

    body.add_element(ContentAST.AnswerBlock(answers))

    return body

  def get_explanation(self, **kwargs) -> ContentAST.Section:
    explanation = ContentAST.Section()

    explanation.add_element(ContentAST.Paragraph([
      "Ensemble methods combine predictions from multiple models to create a more robust prediction."
    ]))

    # Mean calculation
    explanation.add_element(ContentAST.Paragraph([
      "**Mean (Bagging approach):**"
    ]))

    pred_sum = " + ".join([f"{p:.1f}" for p in self.predictions])
    mean_val = np.mean(self.predictions)

    explanation.add_element(ContentAST.Equation(
      f"\\text{{mean}} = \\frac{{{pred_sum}}}{{{self.num_models}}} = \\frac{{{sum(self.predictions):.1f}}}{{{self.num_models}}} = {mean_val:.4f}",
      inline=False
    ))

    # Median calculation
    explanation.add_element(ContentAST.Paragraph([
      "**Median:**"
    ]))

    sorted_preds = sorted(self.predictions)
    sorted_str = ", ".join([f"{p:.1f}" for p in sorted_preds])
    median_val = np.median(self.predictions)

    explanation.add_element(ContentAST.Paragraph([
      f"Sorted predictions: {sorted_str}"
    ]))

    if self.num_models % 2 == 1:
      mid_idx = self.num_models // 2
      explanation.add_element(ContentAST.Paragraph([
        f"Middle value (position {mid_idx + 1}): {median_val:.1f}"
      ]))
    else:
      mid_idx1 = self.num_models // 2 - 1
      mid_idx2 = self.num_models // 2
      explanation.add_element(ContentAST.Paragraph([
        f"Average of middle two values (positions {mid_idx1 + 1} and {mid_idx2 + 1}): "
        f"({sorted_preds[mid_idx1]:.1f} + {sorted_preds[mid_idx2]:.1f}) / 2 = {median_val:.1f}"
      ]))

    return explanation


@QuestionRegistry.register()
class EndToEndTrainingQuestion(SimpleNeuralNetworkBase):
  """
  End-to-end training step question.

  Students perform a complete training iteration:
  1. Forward pass → prediction
  2. Loss calculation (MSE)
  3. Backpropagation → gradients for specific weights
  4. Weight update → new weight values
  """

  def __init__(self, *args, **kwargs):
    super().__init__(*args, **kwargs)
    self.learning_rate = None
    self.new_W1 = None
    self.new_W2 = None

  def refresh(self, rng_seed=None, *args, **kwargs):
    super().refresh(rng_seed=rng_seed, *args, **kwargs)

    # Generate network
    self._generate_network()
    self._select_activation_function()

    # Run forward pass
    self._forward_pass()

    # Generate target and compute loss
    self.y_target = float(self.a2[0] + self.rng.uniform(1, 3) * self.rng.choice([-1, 1]))
    # Round target to display precision (2 decimal places)
    self.y_target = round(self.y_target, 2)
    self._compute_loss(self.y_target)
    # Round loss to display precision (4 decimal places)
    self.loss = round(self.loss, 4)
    self._compute_output_gradient()

    # Set learning rate (use small value for stability)
    self.learning_rate = round(self.rng.uniform(0.05, 0.2), 2)

    # Compute updated weights
    self._compute_weight_updates()

    # Create answers
    self._create_answers()

  def _compute_weight_updates(self):
    """Compute new weights after gradient descent step."""
    # Update W2
    self.new_W2 = np.copy(self.W2)
    for i in range(self.num_hidden):
      grad = self._compute_gradient_W2(i)
      self.new_W2[0, i] = self.W2[0, i] - self.learning_rate * grad

    # Update W1 (first hidden neuron only for simplicity)
    self.new_W1 = np.copy(self.W1)
    for j in range(self.num_inputs):
      grad = self._compute_gradient_W1(0, j)
      self.new_W1[0, j] = self.W1[0, j] - self.learning_rate * grad

  def _create_answers(self):
    """Create answer fields for all steps."""
    self.answers = {}

    # Forward pass answers
    self.answers["y_pred"] = Answer.float_value("y_pred", float(self.a2[0]))

    # Loss answer
    self.answers["loss"] = Answer.float_value("loss", float(self.loss))

    # Gradient answers (for key weights)
    self.answers["grad_w3"] = Answer.auto_float("grad_w3", self._compute_gradient_W2(0))
    self.answers["grad_w11"] = Answer.auto_float("grad_w11", self._compute_gradient_W1(0, 0))

    # Updated weight answers
    self.answers["new_w3"] = Answer.float_value("new_w3", float(self.new_W2[0, 0]))
    self.answers["new_w11"] = Answer.float_value("new_w11", float(self.new_W1[0, 0]))

  def get_body(self, **kwargs) -> ContentAST.Section:
    body = ContentAST.Section()

    # Question description
    body.add_element(ContentAST.Paragraph([
      f"Given the neural network below, perform one complete training step (forward pass, "
      f"loss calculation, backpropagation, and weight update) for the given input and target."
    ]))

    # Network diagram
    body.add_element(
      ContentAST.Picture(
        img_data=self._generate_network_diagram(show_weights=True, show_activations=False),
        caption=f"Neural network (before training)"
      )
    )

    # Training parameters
    body.add_element(ContentAST.Paragraph([
      "**Training parameters:**"
    ]))

    body.add_element(ContentAST.Paragraph([
      "Input: ",
      ContentAST.Equation(f"x_1 = {self.X[0]:.1f}", inline=True),
      ", ",
      ContentAST.Equation(f"x_2 = {self.X[1]:.1f}", inline=True)
    ]))

    body.add_element(ContentAST.Paragraph([
      "Target: ",
      ContentAST.Equation(f"y = {self.y_target:.2f}", inline=True)
    ]))

    body.add_element(ContentAST.Paragraph([
      "Learning rate: ",
      ContentAST.Equation(f"\\alpha = {self.learning_rate}", inline=True)
    ]))

    body.add_element(ContentAST.Paragraph([
      f"**Activation function:** {self._get_activation_name()}"
    ]))

    body.add_element(ContentAST.Paragraph([
      "**Complete the following training steps:**"
    ]))
    
    # Network parameters table
    body.add_element(self._generate_parameter_table(include_activations=False))

    # Create answer block
    answers = []

    answers.append(
      ContentAST.Answer(
        answer=self.answers["y_pred"],
        label="1. Forward Pass - Network output ŷ"
      )
    )

    answers.append(
      ContentAST.Answer(
        answer=self.answers["loss"],
        label="2. Loss - MSE: L = (1/2)(y - ŷ)²"
      )
    )

    answers.append(
      ContentAST.Answer(
        answer=self.answers["grad_w3"],
        label="3. Gradient ∂L/∂w₃ (weight h₁ → ŷ)"
      )
    )

    answers.append(
      ContentAST.Answer(
        answer=self.answers["grad_w11"],
        label="4. Gradient ∂L/∂w₁₁ (weight x₁ → h₁)"
      )
    )

    answers.append(
      ContentAST.Answer(
        answer=self.answers["new_w3"],
        label="5. Updated w₃: w₃' = w₃ - α(∂L/∂w₃)"
      )
    )

    answers.append(
      ContentAST.Answer(
        answer=self.answers["new_w11"],
        label="6. Updated w₁₁: w₁₁' = w₁₁ - α(∂L/∂w₁₁)"
      )
    )

    body.add_element(ContentAST.AnswerBlock(answers))

    return body

  def get_explanation(self, **kwargs) -> ContentAST.Section:
    explanation = ContentAST.Section()

    explanation.add_element(ContentAST.Paragraph([
      "This problem requires performing one complete training iteration. Let's go through each step."
    ]))

    # Step 1: Forward pass
    explanation.add_element(ContentAST.Paragraph([
      "**Step 1: Forward Pass**"
    ]))

    # Hidden layer
    z1_0 = self.W1[0, 0] * self.X[0] + self.W1[0, 1] * self.X[1] + self.b1[0]
    explanation.add_element(ContentAST.Equation(
      f"z_1 = w_{{11}} x_1 + w_{{12}} x_2 + b_1 = {self.W1[0,0]:.1f} \\cdot {self.X[0]:.1f} + {self.W1[0,1]:.1f} \\cdot {self.X[1]:.1f} + {self.b1[0]:.1f} = {self.z1[0]:.4f}",
      inline=False
    ))

    explanation.add_element(ContentAST.Equation(
      f"h_1 = {self._get_activation_name()}(z_1) = {self.a1[0]:.4f}",
      inline=False
    ))

    # Similarly for h2 (abbreviated)
    explanation.add_element(ContentAST.Equation(
      f"h_2 = {self.a1[1]:.4f} \\text{{ (calculated similarly)}}",
      inline=False
    ))

    # Output
    z2 = self.W2[0, 0] * self.a1[0] + self.W2[0, 1] * self.a1[1] + self.b2[0]
    explanation.add_element(ContentAST.Equation(
      f"\\hat{{y}} = w_3 h_1 + w_4 h_2 + b_2 = {self.W2[0,0]:.1f} \\cdot {self.a1[0]:.4f} + {self.W2[0,1]:.1f} \\cdot {self.a1[1]:.4f} + {self.b2[0]:.1f} = {self.a2[0]:.4f}",
      inline=False
    ))

    # Step 2: Loss
    explanation.add_element(ContentAST.Paragraph([
      "**Step 2: Calculate Loss**"
    ]))

    explanation.add_element(ContentAST.Equation(
      f"L = \\frac{{1}}{{2}}(y - \\hat{{y}})^2 = \\frac{{1}}{{2}}({self.y_target:.2f} - {self.a2[0]:.4f})^2 = {self.loss:.4f}",
      inline=False
    ))

    # Step 3: Gradients
    explanation.add_element(ContentAST.Paragraph([
      "**Step 3: Compute Gradients**"
    ]))

    explanation.add_element(ContentAST.Paragraph([
      "Loss gradient:"
    ]))

    explanation.add_element(ContentAST.Equation(
      f"\\frac{{\\partial L}}{{\\partial \\hat{{y}}}} = -(y - \\hat{{y}}) = {self.dL_da2:.4f}",
      inline=False
    ))

    grad_w3 = self._compute_gradient_W2(0)
    explanation.add_element(ContentAST.Equation(
      f"\\frac{{\\partial L}}{{\\partial w_3}} = \\frac{{\\partial L}}{{\\partial \\hat{{y}}}} \\cdot h_1 = {self.dL_da2:.4f} \\cdot {self.a1[0]:.4f} = {grad_w3:.4f}",
      inline=False
    ))

    grad_w11 = self._compute_gradient_W1(0, 0)
    dz2_da1 = self.W2[0, 0]
    da1_dz1 = self._activation_derivative(self.z1[0])

    explanation.add_element(ContentAST.Equation(
      f"\\frac{{\\partial L}}{{\\partial w_{{11}}}} = \\frac{{\\partial L}}{{\\partial \\hat{{y}}}} \\cdot w_3 \\cdot \\sigma'(z_1) \\cdot x_1 = {self.dL_da2:.4f} \\cdot {dz2_da1:.4f} \\cdot {da1_dz1:.4f} \\cdot {self.X[0]:.1f} = {grad_w11:.4f}",
      inline=False
    ))

    # Step 4: Weight updates
    explanation.add_element(ContentAST.Paragraph([
      "**Step 4: Update Weights**"
    ]))

    new_w3 = self.new_W2[0, 0]
    explanation.add_element(ContentAST.Equation(
      f"w_3^{{new}} = w_3 - \\alpha \\frac{{\\partial L}}{{\\partial w_3}} = {self.W2[0,0]:.1f} - {self.learning_rate} \\cdot {grad_w3:.4f} = {new_w3:.4f}",
      inline=False
    ))

    new_w11 = self.new_W1[0, 0]
    explanation.add_element(ContentAST.Equation(
      f"w_{{11}}^{{new}} = w_{{11}} - \\alpha \\frac{{\\partial L}}{{\\partial w_{{11}}}} = {self.W1[0,0]:.1f} - {self.learning_rate} \\cdot {grad_w11:.4f} = {new_w11:.4f}",
      inline=False
    ))

    explanation.add_element(ContentAST.Paragraph([
      "These updated weights would be used in the next training iteration."
    ]))

    return explanation<|MERGE_RESOLUTION|>--- conflicted
+++ resolved
@@ -332,8 +332,6 @@
     # Create figure with tight layout and equal aspect ratio
     fig = plt.figure(figsize=(8, 2.5))
     ax = fig.add_subplot(111)
-    # ax.set_xlim(0, 4)
-    # ax.set_ylim(0.2, 1.8)  # Tighter vertical bounds
     ax.set_aspect('equal', adjustable='box')  # Keep circles circular
     ax.axis('off')
 
@@ -577,29 +575,6 @@
     # Network parameters table
     body.add_element(self._generate_parameter_table(include_activations=False))
 
-<<<<<<< HEAD
-    # Activation function formulas
-    body.add_element(ContentAST.Paragraph([
-      f"Hidden layer activation: ",
-      ContentAST.Equation(self._get_activation_formula(), inline=True)
-    ]))
-
-    body.add_element(ContentAST.Paragraph([
-      f"Output layer activation: ",
-      ContentAST.Equation(r"f(z) = z", inline=True),
-      " (linear)"
-    ]))
-
-    # Answer table
-    body.add_element(ContentAST.Paragraph([
-      "Calculate the following values:"
-    ]))
-
-    # Create table for answers
-    table_data = []
-    table_data.append(["Value", "Your Answer"])
-
-=======
     # Activation function
     body.add_element(ContentAST.Paragraph([
       f"**Activation function:** {self._get_activation_name()}"
@@ -607,7 +582,6 @@
 
     # Create answer block
     answers = []
->>>>>>> cc8d2ec3
     for i in range(self.num_hidden):
       answers.append(
         ContentAST.Answer(
