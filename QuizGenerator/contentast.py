--- conflicted
+++ resolved
@@ -169,11 +169,7 @@
     def is_mergeable(self, other: ContentAST.Element):
       return False
   
-<<<<<<< HEAD
   ## Big containers
-=======
-  ## Big Containers
->>>>>>> d3f22573
   class Document(Element):
     """
     Root document container for complete quiz documents with proper headers and structure.
@@ -542,17 +538,9 @@
           spacing: {self.spacing}cm{'' if not qr_param else ", "}
           {qr_param}
         )[
-<<<<<<< HEAD
-          {content}
-        ]
-        """)
-
+      """) + content + "\n]"
+      
   # Individual elements
-=======
-      """) + content + "\n]"
-      
-  ## Individual Elements
->>>>>>> d3f22573
   class Text(Element):
     """
     Basic text content with automatic format conversion and selective visibility.
@@ -581,8 +569,7 @@
         # HTML-only text (hidden from PDF)
         web_note = ContentAST.Text("Click submit", hide_from_latex=True)
     """
-    
-    def __init__(self, content: str, *, hide_from_latex=False, hide_from_html=False, emphasis=False):
+    def __init__(self, content : str, *, hide_from_latex=False, hide_from_html=False, emphasis=False):
       super().__init__()
       self.content = content
       self.hide_from_latex = hide_from_latex
@@ -591,7 +578,7 @@
     
     def render_markdown(self, **kwargs):
       return f"{'***' if self.emphasis else ''}{self.content}{'***' if self.emphasis else ''}"
-    
+
     def render_html(self, **kwargs):
       if self.hide_from_html:
         return ""
@@ -608,13 +595,13 @@
       # Escape # to prevent markdown header conversion in LaTeX
       content = super().convert_markdown(self.content.replace("#", r"\#"), "latex") or self.content
       return content
-    
+
     def render_typst(self, **kwargs):
       """Render text to Typst, escaping special characters."""
       # Hide HTML-only text from Typst (since Typst generates PDFs like LaTeX)
       if self.hide_from_latex:
         return ""
-      
+
       content = re.sub(
         textwrap.dedent("""
         ```
@@ -632,17 +619,17 @@
         self.content,
         flags=re.DOTALL
       )
-      
+
       # In Typst, # starts code/function calls, so we need to escape it
       content = content.replace("# ", r"\# ")
       # content = self.content
-      
+
       # Apply emphasis if needed
       if self.emphasis:
         content = f"*{content}*"
-      
+
       return content
-    
+
     def is_mergeable(self, other: ContentAST.Element):
       if not isinstance(other, ContentAST.Text):
         return False
@@ -683,10 +670,6 @@
         # Terminal output
         terminal = ContentAST.Code("$ ls -la\ntotal 24\ndrwxr-xr-x 3 user")
     """
-<<<<<<< HEAD
-=======
-    
->>>>>>> d3f22573
     def __init__(self, lines, **kwargs):
       super().__init__(lines)
       self.make_normal = kwargs.get("make_normal", False)
@@ -696,29 +679,26 @@
       return content
     
     def render_html(self, **kwargs):
-<<<<<<< HEAD
-      
-      return super().convert_markdown(textwrap.indent(self.content, "\t"), "html") or self.content
-=======
+      
       return super().convert_markdown(textwrap.indent(self.content, "\t"), "html") or self.content
     
     def render_latex(self, **kwargs):
       content = super().convert_markdown(self.render_markdown(), "latex") or self.content
       if self.make_normal:
         content = (
-            r"{\normal "
-            + content +
-            r"}"
+          r"{\normal "
+          + content +
+          r"}"
         )
       return content
-    
+
     def render_typst(self, **kwargs):
       """Render code block in Typst with smaller monospace font."""
       # Use raw block with 11pt font size
       # Escape backticks in the content
       escaped_content = self.content.replace("`", r"\`")
       return f"#box[#text(size: 8pt)[```\n{escaped_content}\n```]]"
-  
+
   class Equation(Element):
     """
     Mathematical equation renderer with LaTeX input and cross-format output.
@@ -747,8 +727,6 @@
         # Complex equations
         body.add_element(ContentAST.Equation(r"\\int_0^\\infty e^{-x^2} dx = \\frac{\\sqrt{\\pi}}{2}"))
     """
->>>>>>> d3f22573
-    
     def __init__(self, latex, inline=False):
       super().__init__()
       self.latex = latex
@@ -759,19 +737,19 @@
         return f"${self.latex}$"
       else:
         return r"$$ \displaystyle " + f"{self.latex}" + r" \; $$"
-    
+
     def render_html(self, **kwargs):
       if self.inline:
         return fr"\({self.latex}\)"
       else:
         return f"<div class='math'>$$ \\displaystyle {self.latex} \\; $$</div>"
-    
+
     def render_latex(self, **kwargs):
       if self.inline:
         return f"${self.latex}$~"
       else:
         return f"\\begin{{flushleft}}${self.latex}$\\end{{flushleft}}"
-    
+
     def render_typst(self, **kwargs):
       """
       Render equation in Typst format.
@@ -789,7 +767,6 @@
         return f"${typst_math}$"
       else:
         # Display math in Typst
-<<<<<<< HEAD
         return f"$ {typst_math} $"
 
     @staticmethod
@@ -845,33 +822,23 @@
 
       return latex_str
 
-=======
-        return f"$ {self.latex} $"
-    
->>>>>>> d3f22573
     @classmethod
-    def make_block_equation__multiline_equals(cls, lhs: str, rhs: List[str]):
+    def make_block_equation__multiline_equals(cls, lhs : str, rhs : List[str]):
       equation_lines = []
-      equation_lines.extend(
-        [
-          r"\begin{array}{l}",
-          f"{lhs} = {rhs[0]} \\\\",
-        ]
-      )
-      equation_lines.extend(
-        [
-          f"\\phantom{{{lhs}}} = {eq} \\\\"
-          for eq in rhs[1:]
-        ]
-      )
-      equation_lines.extend(
-        [
-          r"\end{array}",
-        ]
-      )
+      equation_lines.extend([
+        r"\begin{array}{l}",
+        f"{lhs} = {rhs[0]} \\\\",
+      ])
+      equation_lines.extend([
+        f"\\phantom{{{lhs}}} = {eq} \\\\"
+        for eq in rhs[1:]
+      ])
+      equation_lines.extend([
+        r"\end{array}",
+      ])
       
       return cls('\n'.join(equation_lines))
-  
+
   class Matrix(Element):
     """
     Mathematical matrix renderer for consistent cross-format display.
@@ -902,7 +869,6 @@
         - "B": curly braces {matrix}
         - "V": double vertical bars ||matrix|| - for norms
     """
-    
     def __init__(self, data, bracket_type="p", inline=False):
       """
       Creates a matrix element that renders consistently across output formats.
@@ -918,7 +884,7 @@
       self.data = data
       self.bracket_type = bracket_type
       self.inline = inline
-    
+
     @staticmethod
     def to_latex(data, bracket_type="p"):
       """
@@ -940,121 +906,44 @@
         rows.append(" & ".join(str(cell) for cell in row))
       matrix_content = r" \\ ".join(rows)
       return f"\\begin{{{bracket_type}matrix}} {matrix_content} \\end{{{bracket_type}matrix}}"
-    
+
     def render_markdown(self, **kwargs):
       matrix_env = "smallmatrix" if self.inline else f"{self.bracket_type}matrix"
       rows = []
       for row in self.data:
         rows.append(" & ".join(str(cell) for cell in row))
       matrix_content = r" \\ ".join(rows)
-      
+
       if self.inline and self.bracket_type == "p":
         return f"$\\big(\\begin{{{matrix_env}}} {matrix_content} \\end{{{matrix_env}}}\\big)$"
       else:
         return f"$$\\begin{{{matrix_env}}} {matrix_content} \\end{{{matrix_env}}}$$"
-    
+
     def render_html(self, **kwargs):
       matrix_env = "smallmatrix" if self.inline else f"{self.bracket_type}matrix"
       rows = []
       for row in self.data:
         rows.append(" & ".join(str(cell) for cell in row))
       matrix_content = r" \\ ".join(rows)
-      
+
       if self.inline:
         return f"<span class='math'>$\\big(\\begin{{{matrix_env}}} {matrix_content} \\end{{{matrix_env}}}\\big)$</span>"
       else:
         return f"<div class='math'>$$\\begin{{{matrix_env}}} {matrix_content} \\end{{{matrix_env}}}$$</div>"
-    
+
     def render_latex(self, **kwargs):
       matrix_env = "smallmatrix" if self.inline else f"{self.bracket_type}matrix"
       rows = []
       for row in self.data:
         rows.append(" & ".join(str(cell) for cell in row))
       matrix_content = r" \\ ".join(rows)
-      
+
       if self.inline and self.bracket_type == "p":
         return f"$\\big(\\begin{{{matrix_env}}} {matrix_content} \\end{{{matrix_env}}}\\big)$"
       else:
         return f"\\[\\begin{{{matrix_env}}} {matrix_content} \\end{{{matrix_env}}}\\]"
-  
+
   class Picture(Element):
-    """
-    Image/diagram container with proper sizing and captioning.
-
-    Handles image content with automatic upload management for Canvas
-    and proper LaTeX figure environments for PDF output.
-
-    When to use:
-    - Diagrams, charts, or visual content
-    - Memory layout diagrams
-    - Process flowcharts
-    - Any visual aid for questions
-
-    Features:
-    - Automatic Canvas image upload handling
-    - Proper LaTeX figure environments
-    - Responsive sizing with width control
-    - Optional captions
-
-<<<<<<< HEAD
-  class Picture(Element):
-=======
-    Example:
-        # Image with caption
-        with open('diagram.png', 'rb') as f:
-            img_data = BytesIO(f.read())
-
-        picture = ContentAST.Picture(
-            img_data=img_data,
-            caption="Memory layout diagram",
-            width="80%"
-        )
-        body.add_element(picture)
-    """
-    
-    def __init__(self, img_data, caption=None, width=None):
-      super().__init__()
-      self.img_data = img_data
-      self.caption = caption
-      self.width = width
-    
-    def render_markdown(self, **kwargs):
-      if self.caption:
-        return f"![{self.caption}]({self.path})"
-      return f"![]({self.path})"
-    
-    def render_html(
-        self,
-        upload_func: Callable[[BytesIO], str] = lambda _: "",
-        **kwargs
-    ) -> str:
-      attrs = []
-      if self.width:
-        attrs.append(f'width="{self.width}"')
-      
-      img = f'<img src="{upload_func(self.img_data)}" {" ".join(attrs)} alt="{self.caption or ""}">'
-      
-      if self.caption:
-        return f'<figure>\n  {img}\n  <figcaption>{self.caption}</figcaption>\n</figure>'
-      return img
-    
-    def render_latex(self, **kwargs):
-      options = []
-      if self.width:
-        options.append(f"width={self.width}")
-      
-      result = ["\\begin{figure}[h]"]
-      result.append(f"\\centering")
-      result.append(f"\\includegraphics[{','.join(options)}]{{{self.path}}}")
-      
-      if self.caption:
-        result.append(f"\\caption{{{self.caption}}}")
-      
-      result.append("\\end{figure}")
-      return "\n".join(result)
-  
-  class Table(Element):
->>>>>>> d3f22573
     """
     Image/diagram container with proper sizing and captioning.
 
@@ -1334,7 +1223,7 @@
         align_spec = "align: left"
       
       # Start table
-      result = [f"#table("]
+      result = [f"table("]
       result.append(f"  columns: {num_cols},")
       result.append(f"  {align_spec},")
       
@@ -1352,7 +1241,7 @@
         header_cells = []
         for header in self.headers:
           rendered = header.render(output_format="typst", **kwargs).strip()
-          header_cells.append(f"[{rendered}]")
+          header_cells.append(f"[*{rendered}*]")
         all_rows.append(header_cells)
       
       # Render data rows
@@ -1378,8 +1267,7 @@
       
       result.append(")")
       
-<<<<<<< HEAD
-      return "\n" + "\n".join(result) + "\n"
+      return "\n#box(" + "\n".join(result) + "\n)"
   
   ## Containers
   class Section(Element):
@@ -1538,165 +1426,6 @@
       label_part = f"{self.label}:" if self.label else ""
       unit_part = f" {self.unit}" if self.unit else ""
       
-=======
-      return "\n#box()[" + "\n".join(result) + "]\n"
-  
-  ## Containers
-  class Section(Element):
-    """
-    Primary container for question content - USE THIS for get_body() and get_explanation().
-
-    This is the most important ContentAST class for question developers.
-    It serves as the main container for organizing question content
-    and should be the return type for your get_body() and get_explanation() methods.
-
-    CRITICAL: Always use ContentAST.Section as the container for:
-    - Question body content (return from get_body())
-    - Question explanation/solution content (return from get_explanation())
-    - Any grouped content that needs to render together
-
-    When to use:
-    - As the root container in get_body() and get_explanation() methods
-    - Grouping related content elements
-    - Organizing complex question content
-
-    Example:
-        def get_body(self):
-            body = ContentAST.Section()
-            body.add_element(ContentAST.Paragraph(["Calculate the determinant:"]))
-
-            matrix_data = [[1, 2], [3, 4]]
-            body.add_element(ContentAST.Matrix(data=matrix_data, bracket_type="v"))
-
-            body.add_element(ContentAST.Answer(answer=self.answer, label="Determinant"))
-            return body
-    """
-    def render_typst(self, **kwargs):
-      """Render section by directly calling render on each child element."""
-      return "".join(element.render("typst", **kwargs) for element in self.elements)
-  
-  class Paragraph(Element):
-    """
-    Text block container with proper spacing and paragraph formatting.
-
-    IMPORTANT: Use this for grouping text content, especially in question bodies.
-    Automatically handles spacing between paragraphs and combines multiple
-    lines/elements into a cohesive text block.
-
-    When to use:
-    - Question instructions or problem statements
-    - Multi-line text content
-    - Grouping related text elements
-    - Any text that should be visually separated as a paragraph
-
-    When NOT to use:
-    - Single words or short phrases (use ContentAST.Text)
-    - Mathematical content (use ContentAST.Equation)
-    - Structured data (use ContentAST.Table)
-
-    Example:
-        # Multi-line question text
-        body.add_element(ContentAST.Paragraph([
-            "Consider the following system:",
-            "- Process A requires 4MB memory",
-            "- Process B requires 2MB memory",
-            "How much total memory is needed?"
-        ]))
-
-        # Mixed content paragraph
-        para = ContentAST.Paragraph([
-            "The equation ",
-            ContentAST.Equation("x^2 + 1 = 0", inline=True),
-            " has no real solutions."
-        ])
-    """
-
-    def __init__(self, lines_or_elements: List[str|ContentAST.Element] = None):
-      super().__init__(add_spacing_before=True)
-      for line in lines_or_elements:
-        if isinstance(line, str):
-          self.elements.append(ContentAST.Text(line))
-        else:
-          self.elements.append(line)
-      
-    def render(self, output_format, **kwargs):
-      # Add in new lines to break these up visually
-      return "\n\n" + super().render(output_format, **kwargs)
-  
-    def add_line(self, line: str):
-      self.elements.append(ContentAST.Text(line))
-  
-  class Answer(Element):
-    """
-    Answer input field that renders as blanks in PDF and shows answers in HTML.
-
-    CRITICAL: Use this for ALL answer inputs in questions.
-    Creates appropriate input fields that work across both PDF and Canvas formats.
-    In PDF, renders as blank lines for students to fill in.
-    In HTML/Canvas, can display the answer for checking.
-
-    When to use:
-    - Any place where students need to input an answer
-    - Numerical answers, short text answers, etc.
-    - Questions requiring fill-in-the-blank responses
-
-    Example:
-        # Basic answer field
-        body.add_element(ContentAST.Answer(
-            answer=self.answer,
-            label="Result",
-            unit="MB"
-        ))
-
-        # Multiple choice or complex answers
-        body.add_element(ContentAST.Answer(
-            answer=[self.answer_a, self.answer_b],
-            label="Choose the best answer"
-        ))
-    """
-    def __init__(self, answer: Answer = None, label: str = "", unit: str = "", blank_length=5):
-      super().__init__()
-      self.answer = answer
-      self.label = label
-      self.unit = unit
-      self.length = blank_length
-    
-    def render_markdown(self, **kwargs):
-      if not isinstance(self.answer, list):
-        key_to_display = self.answer.key
-      else:
-        key_to_display = self.answer[0].key
-      return f"{self.label + (':' if len(self.label) > 0 else '')} [{key_to_display}] {self.unit}".strip()
-    
-    def render_html(self, show_answers=False, **kwargs):
-      if show_answers and self.answer:
-        # Show actual answer value using formatted display string
-        if not isinstance(self.answer, list):
-          answer_display = self.answer.get_display_string()
-        else:
-          answer_display = ", ".join(a.get_display_string() for a in self.answer)
-
-        label_part = f"{self.label}:" if self.label else ""
-        unit_part = f" {self.unit}" if self.unit else ""
-        return f"{label_part} <strong>{answer_display}</strong>{unit_part}".strip()
-      else:
-        # Default behavior: show [key]
-        return self.render_markdown(**kwargs)
-    
-    def render_latex(self, **kwargs):
-      return fr"{self.label + (':' if len(self.label) > 0 else '')} \answerblank{{{self.length}}} {self.unit}".strip()
-
-    def render_typst(self, **kwargs):
-      """Render answer blank as an underlined space in Typst."""
-      # Use the fillline function defined in TYPST_HEADER
-      # Width is based on self.length (in cm)
-      blank_width = self.length * 0.75  # Convert character length to cm
-      blank = f"#fillline(width: {blank_width}cm)"
-
-      label_part = f"{self.label}:" if self.label else ""
-      unit_part = f" {self.unit}" if self.unit else ""
-
->>>>>>> d3f22573
       return f"{label_part} {blank}{unit_part}".strip()
 
   class TableGroup(Element):
@@ -1886,11 +1615,7 @@
       )
       return content
 
-<<<<<<< HEAD
   ## Specialized Elements
-=======
-  # Specialized Elements
->>>>>>> d3f22573
   class RepeatedProblemPart(Element):
     """
     Multi-part problem renderer for questions with labeled subparts (a), (b), (c), etc.
@@ -2054,26 +1779,9 @@
         # Add to main content - only appears in Canvas
         body.add_element(html_only)
     """
-<<<<<<< HEAD
     
     def render(self, output_format, **kwargs):
       if output_format != "html":
         return ""
       return super().render(output_format, **kwargs)
-  
-=======
-
-    def __init__(self, lines_or_elements: List[str|ContentAST.Element] = None):
-      super().__init__(add_spacing_before=True)
-      for line in lines_or_elements:
-        if isinstance(line, str):
-          self.elements.append(ContentAST.Text(line))
-        else:
-          self.elements.append(line)
-          
-    def render(self, output_format, **kwargs):
-      log.debug(f"Rendering (OnlyHTML): {self.elements}")
-      if output_format != "html":
-        return ""
-      return super().render(output_format, **kwargs)
->>>>>>> d3f22573
+  